import logging
import random
import re
import string
import sys
import time

import jwt
import requests
from dateutil.parser import isoparse

from dohq_artifactory.exception import ArtifactoryException


def rest_delay():
    time.sleep(0.5)


def raise_errors(r):
    try:
        r.raise_for_status()
    except requests.HTTPError as e:
        if e.response.status_code >= 400:
            raise ArtifactoryException(e.response.text)
        else:
            raise e


def _old_function_for_secret(pw_len=16):
    alphabet_lower = "abcdefghijklmnopqrstuvwxyz"
    alphabet_upper = alphabet_lower.upper()
    alphabet_len = len(alphabet_lower)
    pwlist = []

    for i in range(pw_len // 3):
        r_0 = random.randrange(alphabet_len)
        r_1 = random.randrange(alphabet_len)
        r_2 = random.randrange(10)

        pwlist.append(alphabet_lower[r_0])
        pwlist.append(alphabet_upper[r_1])
        pwlist.append(str(r_2))

    for i in range(pw_len - len(pwlist)):
        r_0 = random.randrange(alphabet_len)

        pwlist.append(alphabet_lower[r_0])

    random.shuffle(pwlist)

    result = "".join(pwlist)

    return result


def _new_function_with_secret_module(pw_len=16):
    import secrets

    return "".join(secrets.choice(string.ascii_letters) for i in range(pw_len))


if sys.version_info < (3, 6):
    generate_password = _old_function_for_secret
else:
    generate_password = _new_function_with_secret_module


class AdminObject(object):
    _uri = None

    def __init__(self, artifactory):
        self.additional_params = {}
        self.raw = None
        self.name = None

        self._artifactory = artifactory.top
        self._auth = self._artifactory.auth
        self._session = self._artifactory.session

    def __repr__(self):
        return "<{self.__class__.__name__} {self.name}>".format(self=self)

    def __str__(self):
        return self.name

    def _create_json(self):
        """
        Function prepare JSON which send for create or update event
        :return: dict
        """
        raise NotImplementedError()

    def create(self):
        """
        Create object
        :return: None
        """
        logging.debug("Create {x.__class__.__name__} [{x.name}]".format(x=self))
        self._create_and_update(self._session.put)

    def _create_and_update(self, method):
        """
        Create or update request, re-read object from Artifactory
        :return: None
        """
        data_json = self._create_json()
        data_json.update(self.additional_params)
        request_url = self._artifactory.drive + "/api/{uri}/{x.name}".format(
            uri=self._uri, x=self
        )
        r = method(
            request_url,
            json=data_json,
            headers={"Content-Type": "application/json"},
            auth=self._auth,
        )
        raise_errors(r)
        rest_delay()
        self.read()

    def _read_response(self, response):
        """
        Read response (JSON) and fill object
        :param response: JSON returned from Artifactory
        :return: None
        """
        raise NotImplementedError()

    def read(self):
        """
        Read object from artifactory. Fill object if exist
        :return:
        True if object exist,
        False else
        """
        logging.debug("Read {x.__class__.__name__} [{x.name}]".format(x=self))
        request_url = self._artifactory.drive + "/api/{uri}/{x.name}".format(
            uri=self._uri, x=self
        )
        r = self._session.get(
            request_url,
            auth=self._auth,
        )
        if 404 == r.status_code or 400 == r.status_code:
            logging.debug(
                "{x.__class__.__name__} [{x.name}] does not exist".format(x=self)
            )
            return False
        else:
            logging.debug("{x.__class__.__name__} [{x.name}] exist".format(x=self))
            raise_errors(r)
            response = r.json()
            self.raw = response
            self._read_response(response)
            return True

    def list(self):
        """
        List object from artifactory.
        :return:
        List of objects
        """
        # logging.debug('List {x.__class__.__name__} [{x.name}]'.format(x=self))
        request_url = self._artifactory.drive + "/api/{uri}".format(uri=self._uri)
        response = self._session.get(
            request_url,
            auth=self._auth,
        )
        if response.status_code == 200:
            # logging.debug('{x.__class__.__name__} [{x.name}] does not exist'.format(x=self))
            json_response = response.json()
            return [item.get("name") for item in json_response]
        else:
            # logging.debug('{x.__class__.__name__} [{x.name}] exist'.format(x=self))
            return "failed"

    def update(self):
        """
        Update object
        :return: None
        """
        logging.debug("Create {x.__class__.__name__} [{x.name}]".format(x=self))
        self._create_and_update(self._session.post)

    def delete(self):
        """
        Remove object
        :return: None
        """
        logging.debug("Remove {x.__class__.__name__} [{x.name}]".format(x=self))
        request_url = self._artifactory.drive + "/api/{uri}/{x.name}".format(
            uri=self._uri, x=self
        )
        r = self._session.delete(
            request_url,
            auth=self._auth,
        )
        raise_errors(r)
        rest_delay()


class User(AdminObject):
    _uri = "security/users"

    def __init__(
        self,
        artifactory,
        name,
        email=None,
        password=None,
        disable_ui=False,
        profile_updatable=True,
        admin=False,
    ):
        super(User, self).__init__(artifactory)

        self.name = name
        self.email = email

        self.password = password
        self.admin = admin
        self.profileUpdatable = profile_updatable
        self.disableUIAccess = disable_ui
        self.internalPasswordDisabled = False
        self._groups = []

        self._lastLoggedIn = None
        self._realm = None

    def _create_json(self):
        """
        JSON Documentation: https://www.jfrog.com/confluence/display/RTF/Security+Configuration+JSON
        """
        data_json = {
            "name": self.name,
            "email": self.email,
            "password": self.password,
            "admin": self.admin,
            "profileUpdatable": self.profileUpdatable,
            "disableUIAccess": self.disableUIAccess,
            "internalPasswordDisabled": self.internalPasswordDisabled,
            "groups": self._groups,
        }
        return data_json

    def _read_response(self, response):
        """
        JSON Documentation: https://www.jfrog.com/confluence/display/RTF/Security+Configuration+JSON
        """
        # self.password = ''  # never returned
        self.name = response["name"]
        self.email = response.get("email")
        self.admin = response.get("admin")
        self.profileUpdatable = response.get("profileUpdatable")
        self.disableUIAccess = response.get("disableUIAccess")
        self.internalPasswordDisabled = response.get("internalPasswordDisabled")
        self._groups = response.get("groups", [])
        self._lastLoggedIn = (
            isoparse(response["lastLoggedIn"]) if response.get("lastLoggedIn") else None
        )
        self._realm = response.get("realm")

    @property
    def encryptedPassword(self):
        if self.password is None:
            raise ArtifactoryException(
                "Please, set [self.password] before query encryptedPassword"
            )
        logging.debug("User get encrypted password [{x.name}]".format(x=self))
        request_url = self._artifactory.drive + "/api/security/encryptedPassword"
        r = self._session.get(
            request_url,
            auth=(self.name, self.password),
        )
        raise_errors(r)
        encryptedPassword = r.text
        return encryptedPassword

    @property
    def lastLoggedIn(self):
        return self._lastLoggedIn

    @property
    def realm(self):
        return self._realm

    def add_to_group(self, *groups):
        for value in groups:
            if isinstance(value, Group):
                value = value.name
            self._groups.append(value)

    def remove_from_group(self, *groups):
        for value in groups:
            if isinstance(value, Group):
                value = value.name
            self._groups.remove(value)

    @property
    def groups(self):
        return [self._artifactory.find_group(x) for x in self._groups]

    @groups.setter
    def groups(self, value):
        if not isinstance(value, list):
            value = list(value)
        self._groups = []
        self.add_to_group(*value)

    @groups.deleter
    def groups(self):
        self._groups = []


class Group(AdminObject):
<<<<<<< HEAD
    _uri = "security/groups"
=======
    _uri = "groups"
    _uri_deletion = "security/groups"
>>>>>>> 556e0e42

    def __init__(self, artifactory, name):
        super(Group, self).__init__(artifactory)

        self.description = ""
        self.external = False
        self.name = name
<<<<<<< HEAD
        self.description = ""
        self.autoJoin = False
=======
        self.newUserDefault = False
>>>>>>> 556e0e42
        self.realm = "artifactory"
        self.realmAttributes = None
        self.users = None

        # Deprecated
        self.autoJoin = self.newUserDefault

    def _create_json(self):
        """
        JSON Documentation: https://www.jfrog.com/confluence/display/RTF/Security+Configuration+JSON
        """
        data_json = {
            "description": self.description,
            "external": self.external,
            "name": self.name,
            "newUserDefault": self.newUserDefault,
            "realm": self.realm,
        }

        if isinstance(self.users, list):
            data_json.update({"usersInGroup": self.users})

        return data_json

    def _read_response(self, response):
        """
        JSON Documentation: https://www.jfrog.com/confluence/display/RTF/Security+Configuration+JSON
        """
<<<<<<< HEAD
        self.name = response["name"]
        self.description = response.get("description", None)
        self.autoJoin = response["autoJoin"]
        self.realm = response["realm"]
        self.realmAttributes = response.get("realmAttributes", None)
=======
        self.description = response.get("description")
        self.external = response.get("external")
        self.name = response.get("name")
        self.newUserDefault = response.get("newUserDefault")
        self.realm = response.get("realm")
        self.realmAttributes = response.get("realmAttributes")
        self.users = response.get("usersInGroup")

    def delete(self):
        """
        Remove object
        :return: None
        TODO: New entrypoint would go like
        /api/groups/delete and consumes ["list", "of", "groupnames"]
        """
        logging.debug(
            "Remove {x.__class__.__name__} [{x.name}]".format(x=self)
        )
        request_url = self._artifactory.drive + "/api/{uri}/{x.name}".format(
            uri=self._uri_deletion, x=self
        )
        r = self._session.delete(request_url, auth=self._auth)
        r.raise_for_status()
        rest_delay()

    def create(self):
        """
        Create object
        :return: None
        """
        logging.debug(
            "Create {x.__class__.__name__} [{x.name}]".format(x=self)
        )
        data_json = self._create_json()
        data_json.update(self.additional_params)
        request_url = self._artifactory.drive + "/api/{uri}".format(
            uri=self._uri, x=self
        )
        r = self._session.post(
            request_url,
            json=data_json,
            headers={"Content-Type": "application/json"},
            auth=self._auth,
        )
        r.raise_for_status()
        rest_delay()
        self.read()
>>>>>>> 556e0e42


class GroupLDAP(Group):
    def __init__(self, artifactory, name, realmAttributes=None):
        # Must be lower case: https://www.jfrog.com/confluence/display/RTF/LDAP+Groups#LDAPGroups-UsingtheRESTAPI
        name = name.lower()
        super(GroupLDAP, self).__init__(artifactory, name)
        self.realm = "ldap"
        self.realmAttributes = realmAttributes

    def _create_json(self):
        """
        JSON Documentation: https://www.jfrog.com/confluence/display/RTF/Security+Configuration+JSON
        """
        data_json = super(GroupLDAP, self)._create_json()
        data_json.update({"realmAttributes": self.realmAttributes, "external": True})
        return data_json


class GenericRepository(AdminObject):
    @property
    def path(self):
        return self._artifactory.joinpath(self.name)

    def _generate_query(self, package):
        if self.packageType == Repository.DOCKER:
            parts = package.split(":")

            name = parts[0]
            version = parts[1] if len(parts) > 1 else "*"

            package = "/".join([name, version])

            return {"name": "manifest.json", "path": {"$match": package}}

        if self.packageType == Repository.PYPI and "/" not in package:
            operators = {
                "<=": "$lte",
                "<": "$lt",
                ">=": "$gte",
                ">": "$gt",
                "==": "$eq",
                "!=": "$ne",
                "~=": "$match",
            }
            for symbol, operator in operators.items():
                if symbol in package:
                    name, version = package.split(symbol)

                    return {
                        "@pypi.name": {"$match": name},
                        "@pypi.version": {operator: version},
                    }

            return {"@pypi.name": {"$match": package}}

        if self.packageType == Repository.MAVEN and "/" not in package:
            package = package.replace("#", ":")

            parts = list(package.split(":"))

            group = parts[0].replace(".", "/")
            name = parts[1] if len(parts) > 1 else None
            version = parts[2] if len(parts) > 2 else None

            if not name:
                name = "*"
            elif not version:
                version = "*"

            package = "/".join(filter(None, [group, name, version]))

        return {
            "$or": [
                {"name": {"$match": package}},
                {"path": {"$match": package}},
                {"@{}.name".format(self.packageType): {"$match": package}},
                {"@build.name": {"$match": package}},
                {"artifact.module.build.name": {"$match": package}},
            ]
        }

    def _build_query(
        self, terms=None, sort=None, include=None, limit=None, offset=None
    ):
        terms = terms or {}
        terms["repo"] = {"$eq": self.name}

        query = ["items.find", terms]

        if include:
            query.extend([".include", include])
        if sort:
            query.extend([".sort", sort])
        if offset is not None:
            query.extend([".offset", offset])
        if limit is not None:
            query.extend([".limit", limit])
        return query

    def search_raw(self, *args, **kwargs):
        query = self._build_query(*args, **kwargs)

        return self.path.aql(*query)

    def search(self, *args, **kwargs):
        for item in self.search_raw(*args, **kwargs):
            yield self.path.from_aql(item)

    def __iter__(self):
        for package in self.search():
            yield package

    def __getitem__(self, key):
        terms = self._generate_query(key)
        sort = {"$desc": ["name", "created"]}

        for item in self.search(terms=terms, sort=sort):
            yield item

    def __getattr__(self, attr):
        return getattr(self.path, attr)

    def __truediv__(self, key):
        return self.path.__truediv__(key)

    def __rtruediv__(self, key):
        return self.path.__truediv__(key)

    if sys.version_info < (3,):
        __div__ = __truediv__
        __rdiv__ = __rtruediv__


class Repository(GenericRepository):
    # List packageType from wiki:
    # https://www.jfrog.com/confluence/display/RTF/Repository+Configuration+JSON#RepositoryConfigurationJSON-application/vnd.org.jfrog.artifactory.repositories.LocalRepositoryConfiguration+json
    ALPINE = "alpine"
    BOWER = "bower"
    CHEF = "chef"
    COCOAPODS = "cocoapods"
    COMPOSER = "composer"
    CONAN = "conan"
    CRAN = "cran"
    DEBIAN = "debian"
    DOCKER = "docker"
    GEMS = "gems"
    GENERIC = "generic"
    GO = "go"
    GRADLE = "gradle"
    HELM = "helm"
    IVY = "ivy"
    MAVEN = "maven"
    SBT = "sbt"
    HELM = "helm"
    RPM = "rpm"
    NUGET = "nuget"
    GEMS = "gems"
    NPM = "npm"
    NUGET = "nuget"
    PUPPET = "puppet"
    PYPI = "pypi"
    RPM = "rpm"
    SBT = "sbt"
    YUM = "yum"

    # List dockerApiVersion from wiki:
    V1 = "V1"
    V2 = "V2"

    @staticmethod
    def create_by_type(type: str, artifactory, name):
        if type == "LOCAL":
            return RepositoryLocal(artifactory, name)
        elif type == "REMOTE":
            return RepositoryRemote(artifactory, name)
        elif type == "VIRTUAL":
            return RepositoryVirtual(artifactory, name)
        else:
            return None


class RepositoryLocal(Repository):
    _uri = "repositories"

    OPKG = "opkg"
    P2 = "p2"
    VCS = "vcs"

    def __init__(
        self,
        artifactory,
        name,
        packageType=Repository.GENERIC,
        dockerApiVersion=Repository.V1,
        repoLayoutRef="maven-2-default",
    ):
        super(RepositoryLocal, self).__init__(artifactory)
        self.name = name
        self.description = ""
        self.packageType = packageType
        self.repoLayoutRef = repoLayoutRef
        self.archiveBrowsingEnabled = True
        self.dockerApiVersion = dockerApiVersion

    def _create_json(self):
        """
        JSON Documentation: https://www.jfrog.com/confluence/display/RTF/Repository+Configuration+JSON
        """
        data_json = {
            "rclass": "local",
            "key": self.name,
            "description": self.description,
            "packageType": self.packageType,
            "notes": "",
            "includesPattern": "**/*",
            "excludesPattern": "",
            "repoLayoutRef": self.repoLayoutRef,
            "dockerApiVersion": self.dockerApiVersion,
            "checksumPolicyType": "client-checksums",
            "handleReleases": True,
            "handleSnapshots": True,
            "maxUniqueSnapshots": 0,
            "snapshotVersionBehavior": "unique",
            "suppressPomConsistencyChecks": True,
            "blackedOut": False,
            "propertySets": [],
            "archiveBrowsingEnabled": self.archiveBrowsingEnabled,
            "yumRootDepth": 0,
        }
        return data_json

    def _read_response(self, response):
        """
        JSON Documentation: https://www.jfrog.com/confluence/display/RTF/Repository+Configuration+JSON
        """
        rclass = response["rclass"].lower()
        if rclass != "local":
            raise ArtifactoryException(
                "Repository '{}' have '{}', but expect 'local'".format(
                    self.name, rclass
                )
            )

        self.name = response["key"]
        self.description = response.get("description")
        self.packageType = response.get("packageType")
        self.repoLayoutRef = response.get("repoLayoutRef")
        self.archiveBrowsingEnabled = response.get("archiveBrowsingEnabled")


class RepositoryVirtual(GenericRepository):
    _uri = "repositories"

    ALPINE = "alpine"
    BOWER = "bower"
    CHEF = "chef"
    CRAN = "cran"
    DOCKER = "docker"
    GEMS = "gems"
    GENERIC = "generic"
    GO = "go"
    GRADLE = "gradle"
    HELM = "helm"
    IVY = "ivy"
    MAVEN = "maven"
    NPM = "npm"
    NUGET = "nuget"
    P2 = "p2"
    PUPPET = "puppet"
    PYPI = "pypi"
    RPM = "rpm"
    SBT = "sbt"
    YUM = "yum"
    DEBIAN = "debian"

    def __init__(
        self,
        artifactory,
        name,
        repositories=None,
        packageType=Repository.GENERIC,
    ):
        super(RepositoryVirtual, self).__init__(artifactory)
        self.name = name
        self.description = ""
        self.notes = ""
        self.packageType = packageType
        self.repositories = repositories or []

    def _create_json(self):
        """
        JSON Documentation: https://www.jfrog.com/confluence/display/RTF/Repository+Configuration+JSON
        """
        data_json = {
            "rclass": "virtual",
            "key": self.name,
            "description": self.description,
            "packageType": self.packageType,
            "repositories": self._repositories,
            "notes": self.notes,
        }

        return data_json

    def _read_response(self, response):
        """
        JSON Documentation: https://www.jfrog.com/confluence/display/RTF/Repository+Configuration+JSON
        """
        rclass = response["rclass"].lower()
        if rclass != "virtual":
            raise ArtifactoryException(
                "Repository '{}' have '{}', but expect 'virtual'".format(
                    self.name, rclass
                )
            )

        self.name = response["key"]
        self.description = response.get("description")
        self.packageType = response.get("packageType")
        self._repositories = response.get("repositories")

    def add_repository(self, *repos):
        for value in repos:
            if isinstance(value, Repository):
                value = value.name
            self._repositories.append(value)

    def remove_repository(self, *repos):
        for value in repos:
            if isinstance(value, Repository):
                value = value.name
            self._repositories.remove(value)

    @property
    def repositories(self):
        return [self._artifactory.find_repository(x) for x in self._repositories]

    @repositories.setter
    def repositories(self, value):
        if not isinstance(value, list):
            value = list(value)
        self._repositories = []
        self.add_repository(*value)

    @repositories.deleter
    def repositories(self):
        self._repositories = []


class RepositoryRemote(Repository):
    _uri = "repositories"

    GITLFS = "gitlfs"
    OPKG = "opkg"
    VAGRANT = "vagrant"

    def __init__(
        self,
        artifactory,
        name,
        url=None,
        packageType=Repository.GENERIC,
        dockerApiVersion=Repository.V1,
        repoLayoutRef="maven-2-default",
    ):
        super(RepositoryRemote, self).__init__(artifactory)
        self.name = name
        self.description = ""
        self.packageType = packageType
        self.repoLayoutRef = repoLayoutRef
        self.archiveBrowsingEnabled = True
        self.dockerApiVersion = dockerApiVersion
        self.url = url

    def _create_json(self):
        """
        JSON Documentation: https://www.jfrog.com/confluence/display/RTF/Repository+Configuration+JSON
        """
        data_json = {
            "rclass": "remote",
            "key": self.name,
            "description": self.description,
            "packageType": self.packageType,
            "notes": "",
            "includesPattern": "**/*",
            "excludesPattern": "",
            "repoLayoutRef": self.repoLayoutRef,
            "dockerApiVersion": self.dockerApiVersion,
            "checksumPolicyType": "client-checksums",
            "handleReleases": True,
            "handleSnapshots": True,
            "maxUniqueSnapshots": 0,
            "snapshotVersionBehavior": "unique",
            "suppressPomConsistencyChecks": True,
            "blackedOut": False,
            "propertySets": [],
            "archiveBrowsingEnabled": self.archiveBrowsingEnabled,
            "yumRootDepth": 0,
            "url": self.url,
            "debianTrivialLayout": False,
            "maxUniqueTags": 0,
            "xrayIndex": False,
            "calculateYumMetadata": False,
            "enableFileListsIndexing": False,
            "optionalIndexCompressionFormats": ["bz2", "lzma", "xz"],
            "downloadRedirect": False,
        }
        return data_json

    def _read_response(self, response):
        """
        JSON Documentation: https://www.jfrog.com/confluence/display/RTF/Repository+Configuration+JSON
        """
        rclass = response["rclass"].lower()
        if rclass != "remote":
            raise ArtifactoryException(
                "Repository '{}' have '{}', but expect 'remote'".format(
                    self.name, rclass
                )
            )

        self.name = response["key"]
        self.description = response.get("description")
        self.packageType = response.get("packageType")
        self.repoLayoutRef = response.get("repoLayoutRef")
        self.archiveBrowsingEnabled = response.get("archiveBrowsingEnabled")
        self.url = response.get("url")


class PermissionTarget(AdminObject):
    _uri = "security/permissions"

    # Docs: https://www.jfrog.com/confluence/display/RTF/Security+Configuration+JSON
    ADMIN = "m"
    DELETE = "d"
    DEPLOY = "w"
    ANNOTATE = "n"
    READ = "r"
    MANAGED_XRAY_META = "mxm"
    DISTRIBUTE = "x"

    ROLE_ADMIN = (ADMIN, DELETE, DEPLOY, ANNOTATE, READ, MANAGED_XRAY_META, DISTRIBUTE)
    ROLE_DELETE = (DELETE, DEPLOY, ANNOTATE, READ)
    ROLE_DEPLOY = (DEPLOY, ANNOTATE, READ)
    ROLE_ANNOTATE = (ANNOTATE, READ)
    ROLE_READ = READ

    def __init__(self, artifactory, name, repositories=None, users=None, groups=None):
        super(PermissionTarget, self).__init__(artifactory)
        self.name = name
        self.includesPattern = "**"
        self.excludesPattern = ""
        self.repositories = repositories or []
        self.users = users or {}
        self.groups = groups or {}

    def _create_json(self):
        """
        JSON Documentation: https://www.jfrog.com/confluence/display/RTF/Security+Configuration+JSON
        """
        data_json = {
            "name": self.name,
            "includesPattern": self.includesPattern,
            "excludesPattern": self.excludesPattern,
            "repositories": self._repositories,
            "principals": {
                "users": self._users,
                "groups": self._groups,
            },
        }
        return data_json

    def _read_response(self, response):
        """
        JSON Documentation: https://www.jfrog.com/confluence/display/RTF/Security+Configuration+JSON
        """
        self.name = response["name"]
        self.includesPattern = response["includesPattern"]
        self.excludesPattern = response["excludesPattern"]
        self._repositories = response.get("repositories", [])
        self._users = {}
        self._groups = {}
        if "principals" in response:
            if "users" in response["principals"]:
                self._users = self._permissions_from_json(
                    response["principals"]["users"]
                )
            if "groups" in response["principals"]:
                self._groups = self._permissions_from_json(
                    response["principals"]["groups"]
                )

    @classmethod
    def _principal_parse(cls, name, permissions):
        return cls._principal_name_parse(name), cls._permissions_parse(permissions)

    @classmethod
    def _permissions_from_json(cls, permissions_map):
        result = {}
        for key, permissions in permissions_map.items():
            name, new_permissions = cls._principal_parse(key, permissions)
            result[name] = new_permissions
        return result

    @classmethod
    def _principal_name_parse(cls, name):
        if isinstance(name, AdminObject):
            name = name.name
        return name

    @classmethod
    def _permissions_parse(cls, permissions):
        if isinstance(permissions, str):
            permissions = re.sub(r"\W", "", permissions.strip())
        permissions = list(set(permissions))

        for permission in permissions:
            if permission not in cls.ROLE_ADMIN:
                raise ValueError("Unknown permission {name}".format(name=permission))
        return permissions

    def add_user(self, name, permissions):
        name, permissions = self._principal_parse(name, permissions)
        self._users[name] = permissions

    def remove_user(self, *users):
        for value in users:
            if isinstance(value, User):
                value = value.name
            self._users.pop(value)

    @property
    def users(self):
        return {
            self._artifactory.find_user(name): permissions
            for name, permissions in self._users.items()
        }

    @users.setter
    def users(self, value):
        self._users = {}
        for key, value in value.items():
            self.add_user(key, value)

    @users.deleter
    def users(self):
        self._users = {}

    def add_group(self, name, permissions):
        name, permissions = self._principal_parse(name, permissions)
        self._groups[name] = permissions

    def remove_group(self, *groups):
        for value in groups:
            if isinstance(value, Group):
                value = value.name
            self._groups.pop(value)

    @property
    def groups(self):
        return {
            self._artifactory.find_group(name): permissions
            for name, permissions in self._groups.items()
        }

    @groups.setter
    def groups(self, value):
        self._groups = {}
        for key, value in value.items():
            self.add_group(key, value)

    @groups.deleter
    def groups(self):
        self._groups = {}

    def add_repository(self, *repos):
        for value in repos:
            if isinstance(value, GenericRepository):
                value = value.name
            self._repositories.append(value)

    def remove_repository(self, *repos):
        for value in repos:
            if isinstance(value, GenericRepository):
                value = value.name
            self._repositories.remove(value)

    @property
    def repositories(self):
        return [self._artifactory.find_repository(x) for x in self._repositories]

    @repositories.setter
    def repositories(self, value):
        if not isinstance(value, list):
            value = list(value)
        self._repositories = []
        self.add_repository(*value)

    @repositories.deleter
    def repositories(self):
        self._repositories = []

    def update(self):
        # POST method for permissions is not implemented by artifactory
        self.create()


class Token(AdminObject):
    _uri = "security/token"

    def __init__(
        self,
        artifactory,
        username=None,
        scope=None,
        expires_in=None,
        refreshable=None,
        audience=None,
        grant_type=None,
        jwt_token=None,
        token_id=None,
    ):
        from collections import defaultdict

        super(Token, self).__init__(artifactory)

        # TODO: Communicate that for creation and stuff
        # username or scope is necessary
        # and for deletion jwt_token or token_id is mandatory
        # Either or is optional
        if not (username or scope or jwt_token or token_id):
            raise TypeError("Require either username or scope as argument")

        if username is None:
            username = self._artifactory.session.auth.username

        self._request_keys = [
            "username",
            "scope",
            "expires_in",
            "refreshable",
            "audience",
            "grant_type",
        ]

        self._deletion_keys = ["token_id", ("jwt_token", "token")]

        for key in [*self._request_keys, *self._deletion_keys]:
            if isinstance(key, tuple):
                key = key[0]
            self.__dict__[key] = locals().get(key)

        self.grant_type = grant_type
        self.tokens = defaultdict(dict)
        del self.additional_params

    def _create_and_update(self):
        """
        Create Token, Refresh Token:
        POST security/token
          grant_type
          username
          scope
          expires
          refreshable
          audience
        To refresh:
          TODO: not implemented yet
          grant_type=refresh_token
          refresh_token=...
          # TODO: access_token is mutually exclusive to username
          access_token=...
        :return: None
        """
        payload = self._prepare_request()
        request_url = self._artifactory.drive + "/api/{uri}".format(uri=self._uri)
        r = self._session.post(
            request_url,
            data=payload,
            headers={"Content-Type": "application/x-www-form-urlencoded"},
            auth=self._auth,
        )

        if r.json().get("error_description"):
            r.reason = r.json().get("error_description")
        r.raise_for_status()
        response = r.json()
        access_token = response.get("access_token")
        access_token_decoded = jwt.decode(access_token, verify=False)

        self.token = response
        self.token_id = access_token_decoded.get("jti")
        self.jwt_token = response.get("access_token")

    def _prepare_request(self):
        return self._generate_request_data(self._request_keys)

    def _prepare_deletion(self):
        """
        artifactory revoke expect only either
        token OR token_id
        requests expects a list of tuples
        code is a little bit overcomplicated
        """
        keys = self._generate_request_data(self._deletion_keys)
        return [keys.pop()]

    def _generate_request_data(self, keys):
        """
        expects either list containing mixed strings OR tuples
          if tuple first tuple name is the local variable
          second tuple string is what should be used as request description

        returns: [(key, value)]
        required for sending post data with requests
        """
        data = []
        for key in keys:
            if isinstance(key, tuple):
                value = self.__dict__.get(key[0])
                # overwriting keyname here
                key = key[1]
            else:
                value = self.__dict__.get(key)
            if value is not None:
                data.append((key, value))

        return data

    def read(self):
        """
        Get Tokens:
        GET security/token
          {
            "tokens":[
                {
                "token_id":"<the token id>",
                "issuer":"<the service ID of the issuing Artifactory instance>",
                "subject":"<subject>",
                "expiry": <time when token expires as seconds since 00:00:00 1/1/1970>,
                "refreshable":<true | false>,
                "issued_at":<time issued as seconds since 00:00:00 1/1/1970>,
                }, ...
            ]
          }
        Read object from artifactory. Fill object if exist
        :return:
        True if object exist,
        False else
        """
        logging.debug("Read {x.__class__.__name__} [{x.name}]".format(x=self))
        request_url = self._artifactory.drive + "/api/{uri}".format(uri=self._uri)
        r = self._session.get(request_url, auth=self._auth)
        if 404 == r.status_code or 400 == r.status_code:
            logging.debug(
                "{x.__class__.__name__} [{x.name}] does not exist".format(x=self)
            )
            return False
        else:
            logging.debug("{x.__class__.__name__} [{x.name}] exist".format(x=self))
            r.raise_for_status()
            response = r.json()
            self.raw = response
            tokens = response.get("tokens")

            for token in tokens:
                key = token.pop("token_id")
                if key:
                    self.tokens[key].update(token)

    def delete(self):
        """
        POST security/token/revoke
        revoke (calling it deletion to be consistent with other classes) a token
        """
        logging.debug("Delete {x.__class__.__name__} [{x.name}]".format(x=self))
        request_url = self._artifactory.drive + "/api/{uri}".format(
            uri=self._uri + "/revoke"
        )
        payload = self._prepare_deletion()

        r = self._session.post(request_url, data=payload, auth=self._auth)
        r.raise_for_status()
        rest_delay()<|MERGE_RESOLUTION|>--- conflicted
+++ resolved
@@ -313,12 +313,8 @@
 
 
 class Group(AdminObject):
-<<<<<<< HEAD
-    _uri = "security/groups"
-=======
     _uri = "groups"
     _uri_deletion = "security/groups"
->>>>>>> 556e0e42
 
     def __init__(self, artifactory, name):
         super(Group, self).__init__(artifactory)
@@ -326,13 +322,9 @@
         self.description = ""
         self.external = False
         self.name = name
-<<<<<<< HEAD
-        self.description = ""
         self.autoJoin = False
-=======
+        self.realm = "artifactory"
         self.newUserDefault = False
->>>>>>> 556e0e42
-        self.realm = "artifactory"
         self.realmAttributes = None
         self.users = None
 
@@ -360,13 +352,6 @@
         """
         JSON Documentation: https://www.jfrog.com/confluence/display/RTF/Security+Configuration+JSON
         """
-<<<<<<< HEAD
-        self.name = response["name"]
-        self.description = response.get("description", None)
-        self.autoJoin = response["autoJoin"]
-        self.realm = response["realm"]
-        self.realmAttributes = response.get("realmAttributes", None)
-=======
         self.description = response.get("description")
         self.external = response.get("external")
         self.name = response.get("name")
@@ -382,9 +367,7 @@
         TODO: New entrypoint would go like
         /api/groups/delete and consumes ["list", "of", "groupnames"]
         """
-        logging.debug(
-            "Remove {x.__class__.__name__} [{x.name}]".format(x=self)
-        )
+        logging.debug("Remove {x.__class__.__name__} [{x.name}]".format(x=self))
         request_url = self._artifactory.drive + "/api/{uri}/{x.name}".format(
             uri=self._uri_deletion, x=self
         )
@@ -397,9 +380,7 @@
         Create object
         :return: None
         """
-        logging.debug(
-            "Create {x.__class__.__name__} [{x.name}]".format(x=self)
-        )
+        logging.debug("Create {x.__class__.__name__} [{x.name}]".format(x=self))
         data_json = self._create_json()
         data_json.update(self.additional_params)
         request_url = self._artifactory.drive + "/api/{uri}".format(
@@ -414,7 +395,6 @@
         r.raise_for_status()
         rest_delay()
         self.read()
->>>>>>> 556e0e42
 
 
 class GroupLDAP(Group):
