import logging
import random
import string
import sys
import time

import jwt
import requests
from dateutil.parser import isoparse

from dohq_artifactory.exception import ArtifactoryException


def rest_delay():
    time.sleep(0.5)


def raise_errors(r):
    try:
        r.raise_for_status()
    except requests.HTTPError as e:
        if e.response.status_code >= 400:
            raise ArtifactoryException(e.response.text)
        else:
            raise e


def _old_function_for_secret(pw_len=16):
    alphabet_lower = "abcdefghijklmnopqrstuvwxyz"
    alphabet_upper = alphabet_lower.upper()
    alphabet_len = len(alphabet_lower)
    pwlist = []

    for i in range(pw_len // 3):
        r_0 = random.randrange(alphabet_len)
        r_1 = random.randrange(alphabet_len)
        r_2 = random.randrange(10)

        pwlist.append(alphabet_lower[r_0])
        pwlist.append(alphabet_upper[r_1])
        pwlist.append(str(r_2))

    for i in range(pw_len - len(pwlist)):
        r_0 = random.randrange(alphabet_len)

        pwlist.append(alphabet_lower[r_0])

    random.shuffle(pwlist)

    result = "".join(pwlist)

    return result


def _new_function_with_secret_module(pw_len=16):
    import secrets

    return "".join(secrets.choice(string.ascii_letters) for i in range(pw_len))


if sys.version_info < (3, 6):
    generate_password = _old_function_for_secret
else:
    generate_password = _new_function_with_secret_module


class AdminObject(object):
    _uri = None

    def __init__(self, artifactory):
        self.additional_params = {}
        self.raw = None
        self.name = None

        self._artifactory = artifactory
        self._auth = self._artifactory.auth
        self._session = self._artifactory.session

    def __repr__(self):
        return "<{self.__class__.__name__} {self.name}>".format(self=self)

    def __str__(self):
        return self.name

    def _create_json(self):
        """
        Function prepare JSON which send for create or update event
        :return: dict
        """
        raise NotImplementedError()

    def create(self):
        """
        Create object
        :return: None
        """
        logging.debug("Create {x.__class__.__name__} [{x.name}]".format(x=self))
        self._create_and_update(self._session.put)

    def _create_and_update(self, method):
        """
        Create or update request, re-read object from Artifactory
        :return: None
        """
        data_json = self._create_json()
        data_json.update(self.additional_params)
        request_url = self._artifactory.drive + "/api/{uri}/{x.name}".format(
            uri=self._uri, x=self
        )
        r = method(
            request_url,
            json=data_json,
            headers={"Content-Type": "application/json"},
            auth=self._auth,
        )
        raise_errors(r)
        rest_delay()
        self.read()

    def _read_response(self, response):
        """
        Read response (JSON) and fill object
        :param response: JSON returned from Artifactory
        :return: None
        """
        raise NotImplementedError()

    def read(self):
        """
        Read object from artifactory. Fill object if exist
        :return:
        True if object exist,
        False else
        """
        logging.debug("Read {x.__class__.__name__} [{x.name}]".format(x=self))
        request_url = self._artifactory.drive + "/api/{uri}/{x.name}".format(
            uri=self._uri, x=self
        )
        r = self._session.get(
            request_url,
            auth=self._auth,
        )
        if 404 == r.status_code or 400 == r.status_code:
            logging.debug(
                "{x.__class__.__name__} [{x.name}] does not exist".format(x=self)
            )
            return False
        else:
            logging.debug("{x.__class__.__name__} [{x.name}] exist".format(x=self))
            raise_errors(r)
            response = r.json()
            self.raw = response
            self._read_response(response)
            return True

    def list(self):
        """
        List object from artifactory.
        :return:
        List of objects
        """
        # logging.debug('List {x.__class__.__name__} [{x.name}]'.format(x=self))
        request_url = self._artifactory.drive + "/api/{uri}".format(uri=self._uri)
        response = self._session.get(
            request_url,
            auth=self._auth,
        )
        if response.status_code == 200:
            # logging.debug('{x.__class__.__name__} [{x.name}] does not exist'.format(x=self))
            json_response = response.json()
            return [item.get("name") for item in json_response]
        else:
            # logging.debug('{x.__class__.__name__} [{x.name}] exist'.format(x=self))
            return "failed"

    def update(self):
        """
        Update object
        :return: None
        """
        logging.debug("Create {x.__class__.__name__} [{x.name}]".format(x=self))
        self._create_and_update(self._session.post)

    def delete(self):
        """
        Remove object
        :return: None
        """
        logging.debug("Remove {x.__class__.__name__} [{x.name}]".format(x=self))
        request_url = self._artifactory.drive + "/api/{uri}/{x.name}".format(
            uri=self._uri, x=self
        )
        r = self._session.delete(
            request_url,
            auth=self._auth,
        )
        raise_errors(r)
        rest_delay()


class User(AdminObject):
    _uri = "security/users"

    def __init__(
        self,
        artifactory,
        name,
        email=None,
        password=None,
        disable_ui=False,
        profile_updatable=True,
        admin=False,
    ):
        super(User, self).__init__(artifactory)

        self.name = name
        self.email = email

        self.password = password
        self.admin = admin
        self.profileUpdatable = profile_updatable
        self.disableUIAccess = disable_ui
        self.internalPasswordDisabled = False
        self._groups = []

        self._lastLoggedIn = None
        self._realm = None

    def _create_json(self):
        """
        JSON Documentation: https://www.jfrog.com/confluence/display/RTF/Security+Configuration+JSON
        """
        data_json = {
            "name": self.name,
            "email": self.email,
            "password": self.password,
            "admin": self.admin,
            "profileUpdatable": self.profileUpdatable,
            "disableUIAccess": self.disableUIAccess,
            "internalPasswordDisabled": self.internalPasswordDisabled,
            "groups": self._groups,
        }
        return data_json

    def _read_response(self, response):
        """
        JSON Documentation: https://www.jfrog.com/confluence/display/RTF/Security+Configuration+JSON
        """
        # self.password = ''  # never returned
        self.name = response["name"]
        self.email = response.get("email")
        self.admin = response.get("admin")
        self.profileUpdatable = response.get("profileUpdatable")
        self.disableUIAccess = response.get("disableUIAccess")
        self.internalPasswordDisabled = response.get("internalPasswordDisabled")
        self._groups = response.get("groups", [])
        self._lastLoggedIn = (
            isoparse(response["lastLoggedIn"]) if response.get("lastLoggedIn") else None
        )
        self._realm = response.get("realm")

    @property
    def encryptedPassword(self):
        if self.password is None:
            raise ArtifactoryException(
                "Please, set [self.password] before query encryptedPassword"
            )
        logging.debug("User get encrypted password [{x.name}]".format(x=self))
        request_url = self._artifactory.drive + "/api/security/encryptedPassword"
        r = self._session.get(
            request_url,
            auth=(self.name, self.password),
        )
        raise_errors(r)
        encryptedPassword = r.text
        return encryptedPassword

    @property
    def lastLoggedIn(self):
        return self._lastLoggedIn

    @property
    def realm(self):
        return self._realm

    def add_to_group(self, *args):
        for value in args:
            if isinstance(value, Group):
                value = value.name
            self._groups.append(value)

    def remove_from_group(self, *args):
        for value in args:
            if isinstance(value, Group):
                value = value.name
            self._groups.remove(value)

    @property
    def groups(self):
        return [self._artifactory.find_group(x) for x in self._groups]

    @groups.setter
    def groups(self, value):
        if not isinstance(value, list):
            value = list(value)
        self._groups = []
        self.add_to_group(*value)

    @groups.deleter
    def groups(self):
        self._groups = []


class Group(AdminObject):
    _uri = "security/groups"

    def __init__(self, artifactory, name):
        super(Group, self).__init__(artifactory)

        self.name = name
        self.description = ""
        self.autoJoin = False
        self.realm = "artifactory"
        self.realmAttributes = None

    def _create_json(self):
        """
        JSON Documentation: https://www.jfrog.com/confluence/display/RTF/Security+Configuration+JSON
        """
        data_json = {
            "name": self.name,
            "description": self.description,
            "autoJoin": self.autoJoin,
            "realm": self.realm,
        }
        return data_json

    def _read_response(self, response):
        """
        JSON Documentation: https://www.jfrog.com/confluence/display/RTF/Security+Configuration+JSON
        """
        self.name = response["name"]
        self.description = response.get("description", None)
        self.autoJoin = response["autoJoin"]
        self.realm = response["realm"]
        self.realmAttributes = response.get("realmAttributes", None)


class GroupLDAP(Group):
    def __init__(self, artifactory, name, realmAttributes=None):
        # Must be lower case: https://www.jfrog.com/confluence/display/RTF/LDAP+Groups#LDAPGroups-UsingtheRESTAPI
        name = name.lower()
        super(GroupLDAP, self).__init__(artifactory, name)
        self.realm = "ldap"
        self.realmAttributes = realmAttributes

    def _create_json(self):
        """
        JSON Documentation: https://www.jfrog.com/confluence/display/RTF/Security+Configuration+JSON
        """
        data_json = super(GroupLDAP, self)._create_json()
        data_json.update({"realmAttributes": self.realmAttributes, "external": True})
        return data_json


class Repository(AdminObject):
    # List packageType from wiki:
    # https://www.jfrog.com/confluence/display/RTF/Repository+Configuration+JSON#RepositoryConfigurationJSON-application/vnd.org.jfrog.artifactory.repositories.LocalRepositoryConfiguration+json
    ALPINE = "alpine"
    BOWER = "bower"
    CHEF = "chef"
    COCOAPODS = "cocoapods"
    COMPOSER = "composer"
    CONAN = "conan"
    CRAN = "cran"
    DEBIAN = "debian"
    DOCKER = "docker"
    GEMS = "gems"
    GENERIC = "generic"
    GO = "go"
    GRADLE = "gradle"
    HELM = "helm"
    IVY = "ivy"
<<<<<<< HEAD
    MAVEN = "maven"
=======
    SBT = "sbt"
    HELM = "helm"
    RPM = "rpm"
    NUGET = "nuget"
    GEMS = "gems"
>>>>>>> 6c06397e
    NPM = "npm"
    NUGET = "nuget"
    PUPPET = "puppet"
    PYPI = "pypi"
    RPM = "rpm"
    SBT = "sbt"
    YUM = "yum"

    # List dockerApiVersion from wiki:
    V1 = "V1"
    V2 = "V2"

    @staticmethod
    def create_by_type(type: str, artifactory, name):
        if type == "LOCAL":
            return RepositoryLocal(artifactory, name)
        elif type == "REMOTE":
            return RepositoryRemote(artifactory, name)
        elif type == "VIRTUAL":
            return RepositoryVirtual(artifactory, name)
        else:
            return None


class RepositoryLocal(Repository):
    _uri = "repositories"

    OPKG = "opkg"
    P2 = "p2"
    VCS = "vcs"

    def __init__(
        self,
        artifactory,
        name,
        packageType=Repository.GENERIC,
        dockerApiVersion=Repository.V1,
        repoLayoutRef="maven-2-default",
    ):
        super(RepositoryLocal, self).__init__(artifactory)
        self.name = name
        self.description = ""
        self.packageType = packageType
        self.repoLayoutRef = repoLayoutRef
        self.archiveBrowsingEnabled = True
        self.dockerApiVersion = dockerApiVersion

    def _create_json(self):
        """
        JSON Documentation: https://www.jfrog.com/confluence/display/RTF/Repository+Configuration+JSON
        """
        data_json = {
            "rclass": "local",
            "key": self.name,
            "description": self.description,
            "packageType": self.packageType,
            "notes": "",
            "includesPattern": "**/*",
            "excludesPattern": "",
            "repoLayoutRef": self.repoLayoutRef,
            "dockerApiVersion": self.dockerApiVersion,
            "checksumPolicyType": "client-checksums",
            "handleReleases": True,
            "handleSnapshots": True,
            "maxUniqueSnapshots": 0,
            "snapshotVersionBehavior": "unique",
            "suppressPomConsistencyChecks": True,
            "blackedOut": False,
            "propertySets": [],
            "archiveBrowsingEnabled": self.archiveBrowsingEnabled,
            "yumRootDepth": 0,
        }
        return data_json

    def _read_response(self, response):
        """
        JSON Documentation: https://www.jfrog.com/confluence/display/RTF/Repository+Configuration+JSON
        """
        rclass = response["rclass"].lower()
        if rclass != "local":
            raise ArtifactoryException(
                "Repository '{}' have '{}', but expect 'local'".format(
                    self.name, rclass
                )
            )

        self.name = response["key"]
        self.description = response.get("description")
        self.packageType = response.get("packageType")
        self.repoLayoutRef = response.get("repoLayoutRef")
        self.archiveBrowsingEnabled = response.get("archiveBrowsingEnabled")


class RepositoryVirtual(AdminObject):
    _uri = "repositories"

    ALPINE = "alpine"
    BOWER = "bower"
    CHEF = "chef"
    CRAN = "cran"
    DOCKER = "docker"
    GEMS = "gems"
    GENERIC = "generic"
    GO = "go"
    GRADLE = "gradle"
    HELM = "helm"
    IVY = "ivy"
    MAVEN = "maven"
    NPM = "npm"
    NUGET = "nuget"
    P2 = "p2"
    PUPPET = "puppet"
    PYPI = "pypi"
    RPM = "rpm"
    SBT = "sbt"
    YUM = "yum"
    DEBIAN = "debian"

    def __init__(
        self,
        artifactory,
        name,
        repositories=None,
        packageType=Repository.GENERIC,
    ):
        super(RepositoryVirtual, self).__init__(artifactory)
        self.name = name
        self.description = ""
        self.notes = ""
        self.packageType = packageType
        self.repositories = repositories or []

    def _create_json(self):
        """
        JSON Documentation: https://www.jfrog.com/confluence/display/RTF/Repository+Configuration+JSON
        """
        data_json = {
            "rclass": "virtual",
            "key": self.name,
            "description": self.description,
            "packageType": self.packageType,
            "repositories": self._repositories,
            "notes": self.notes,
        }

        return data_json

    def _read_response(self, response):
        """
        JSON Documentation: https://www.jfrog.com/confluence/display/RTF/Repository+Configuration+JSON
        """
        rclass = response["rclass"].lower()
        if rclass != "virtual":
            raise ArtifactoryException(
                "Repository '{}' have '{}', but expect 'virtual'".format(
                    self.name, rclass
                )
            )

        self.name = response["key"]
        self.description = response.get("description")
        self.packageType = response.get("packageType")
        self._repositories = response.get("repositories")

    def add_repository(self, *args):
        for value in args:
            if isinstance(value, Repository):
                value = value.name
            self._repositories.append(value)

    def remove_repository(self, *args):
        for value in args:
            if isinstance(value, Repository):
                value = value.name
            self._repositories.remove(value)

    @property
    def repositories(self):
        return [self._artifactory.find_repository(x) for x in self._repositories]

    @repositories.setter
    def repositories(self, value):
        if not isinstance(value, list):
            value = list(value)
        self._repositories = []
        self.add_repository(*value)

    @repositories.deleter
    def repositories(self):
        self._repositories = []


class RepositoryRemote(Repository):
    _uri = "repositories"

    GITLFS = "gitlfs"
    OPKG = "opkg"
    VAGRANT = "vagrant"

    def __init__(
        self,
        artifactory,
        name,
        url=None,
        packageType=Repository.GENERIC,
        dockerApiVersion=Repository.V1,
        repoLayoutRef="maven-2-default",
    ):
        super(RepositoryRemote, self).__init__(artifactory)
        self.name = name
        self.description = ""
        self.packageType = packageType
        self.repoLayoutRef = repoLayoutRef
        self.archiveBrowsingEnabled = True
        self.dockerApiVersion = dockerApiVersion
        self.url = url

    def _create_json(self):
        """
        JSON Documentation: https://www.jfrog.com/confluence/display/RTF/Repository+Configuration+JSON
        """
        data_json = {
            "rclass": "remote",
            "key": self.name,
            "description": self.description,
            "packageType": self.packageType,
            "notes": "",
            "includesPattern": "**/*",
            "excludesPattern": "",
            "repoLayoutRef": self.repoLayoutRef,
            "dockerApiVersion": self.dockerApiVersion,
            "checksumPolicyType": "client-checksums",
            "handleReleases": True,
            "handleSnapshots": True,
            "maxUniqueSnapshots": 0,
            "snapshotVersionBehavior": "unique",
            "suppressPomConsistencyChecks": True,
            "blackedOut": False,
            "propertySets": [],
            "archiveBrowsingEnabled": self.archiveBrowsingEnabled,
            "yumRootDepth": 0,
            "url": self.url,
            "debianTrivialLayout": False,
            "maxUniqueTags": 0,
            "xrayIndex": False,
            "calculateYumMetadata": False,
            "enableFileListsIndexing": False,
            "optionalIndexCompressionFormats": ["bz2", "lzma", "xz"],
            "downloadRedirect": False,
        }
        return data_json

    def _read_response(self, response):
        """
        JSON Documentation: https://www.jfrog.com/confluence/display/RTF/Repository+Configuration+JSON
        """
        rclass = response["rclass"].lower()
        if rclass != "remote":
            raise ArtifactoryException(
                "Repository '{}' have '{}', but expect 'remote'".format(
                    self.name, rclass
                )
            )

        self.name = response["key"]
        self.description = response.get("description")
        self.packageType = response.get("packageType")
        self.repoLayoutRef = response.get("repoLayoutRef")
        self.archiveBrowsingEnabled = response.get("archiveBrowsingEnabled")
        self.url = response.get("url")


class PermissionTarget(AdminObject):
    _uri = "security/permissions"

    # Docs: https://www.jfrog.com/confluence/display/RTF/Security+Configuration+JSON
    ADMIN = "m"
    DELETE = "d"
    DEPLOY = "w"
    ANNOTATE = "n"
    READ = "r"

    ROLE_ADMIN = (ADMIN, DELETE, DEPLOY, ANNOTATE, READ)
    ROLE_DELETE = (DELETE, DEPLOY, ANNOTATE, READ)
    ROLE_DEPLOY = (DEPLOY, ANNOTATE, READ)
    ROLE_ANNOTATE = (ANNOTATE, READ)
    ROLE_READ = READ

    def __init__(self, artifactory, name):
        super(PermissionTarget, self).__init__(artifactory)
        self.name = name
        self.includesPattern = "**"
        self.excludesPattern = ""
        self._repositories = []
        self._users = {}
        self._groups = {}

    def _create_json(self):
        """
        JSON Documentation: https://www.jfrog.com/confluence/display/RTF/Security+Configuration+JSON
        """
        data_json = {
            "name": self.name,
            "includesPattern": self.includesPattern,
            "excludesPattern": self.excludesPattern,
            "repositories": self._repositories,
            "principals": {"users": self._users, "groups": self._groups},
        }
        return data_json

    def _read_response(self, response):
        """
        JSON Documentation: https://www.jfrog.com/confluence/display/RTF/Security+Configuration+JSON
        """
        self.name = response["name"]
        self.includesPattern = response["includesPattern"]
        self.excludesPattern = response["excludesPattern"]
        self._repositories = response.get("repositories", [])
        if "principals" in response:
            if "users" in response["principals"]:
                self._users = response["principals"]["users"]
            if "groups" in response["principals"]:
                self._groups = response["principals"]["groups"]

    def add_repository(self, *args):
        self._repositories.extend([x if isinstance(x, str) else x.name for x in args])

    @staticmethod
    def _add_principals(name, permissions, principals):
        if isinstance(permissions, str):
            permissions = [permissions]
        permissions = list(set(permissions))
        if isinstance(name, AdminObject):
            name = name.name
        principals[name] = permissions

    def add_user(self, name, permissions):
        self._add_principals(name, permissions, self._users)

    def add_group(self, name, permissions):
        self._add_principals(name, permissions, self._groups)

    @property
    def repositories(self):
        return [self._artifactory.find_repository(x) for x in self._repositories]

    def update(self):
        # POST method for permissions is not implemented by artifactory
        self.create()


class Token(AdminObject):
    _uri = "security/token"

    def __init__(
        self,
        artifactory,
        username=None,
        scope=None,
        expires_in=None,
        refreshable=None,
        audience=None,
        grant_type=None,
        jwt_token=None,
        token_id=None,
    ):
        from collections import defaultdict

        super(Token, self).__init__(artifactory)

        # TODO: Communicate that for creation and stuff
        # username or scope is necessary
        # and for deletion jwt_token or token_id is mandatory
        # Either or is optional
        if not (username or scope or jwt_token or token_id):
            raise TypeError("Require either username or scope as argument")

        if username is None:
            username = self._artifactory.session.auth.username

        self._request_keys = [
            "username",
            "scope",
            "expires_in",
            "refreshable",
            "audience",
            "grant_type",
        ]

        self._deletion_keys = ["token_id", ("jwt_token", "token")]

        for key in [*self._request_keys, *self._deletion_keys]:
            if isinstance(key, tuple):
                key = key[0]
            self.__dict__[key] = locals().get(key)

        self.grant_type = grant_type
        self.tokens = defaultdict(dict)
        del self.additional_params

    def _create_and_update(self):
        """
        Create Token, Refresh Token:
        POST security/token
          grant_type
          username
          scope
          expires
          refreshable
          audience
        To refresh:
          TODO: not implemented yet
          grant_type=refresh_token
          refresh_token=...
          # TODO: access_token is mutually exclusive to username
          access_token=...
        :return: None
        """
        payload = self._prepare_request()
        request_url = self._artifactory.drive + "/api/{uri}".format(uri=self._uri)
        r = self._session.post(
            request_url,
            data=payload,
            headers={"Content-Type": "application/x-www-form-urlencoded"},
            auth=self._auth,
        )

        if r.json().get("error_description"):
            r.reason = r.json().get("error_description")
        r.raise_for_status()
        response = r.json()
        access_token = response.get("access_token")
        access_token_decoded = jwt.decode(access_token, verify=False)

        self.token = response
        self.token_id = access_token_decoded.get("jti")
        self.jwt_token = response.get("access_token")

    def _prepare_request(self):
        return self._generate_request_data(self._request_keys)

    def _prepare_deletion(self):
        """
        artifactory revoke expect only either
        token OR token_id
        requests expects a list of tuples
        code is a little bit overcomplicated
        """
        keys = self._generate_request_data(self._deletion_keys)
        return [keys.pop()]

    def _generate_request_data(self, keys):
        """
        expects either list containing mixed strings OR tuples
          if tuple first tuple name is the local variable
          second tuple string is what should be used as request description

        returns: [(key, value)]
        required for sending post data with requests
        """
        data = []
        for key in keys:
            if isinstance(key, tuple):
                value = self.__dict__.get(key[0])
                # overwriting keyname here
                key = key[1]
            else:
                value = self.__dict__.get(key)
            if value is not None:
                data.append((key, value))

        return data

    def read(self):
        """
        Get Tokens:
        GET security/token
          {
            "tokens":[
                {
                "token_id":"<the token id>",
                "issuer":"<the service ID of the issuing Artifactory instance>",
                "subject":"<subject>",
                "expiry": <time when token expires as seconds since 00:00:00 1/1/1970>,
                "refreshable":<true | false>,
                "issued_at":<time issued as seconds since 00:00:00 1/1/1970>,
                }, ...
            ]
          }
        Read object from artifactory. Fill object if exist
        :return:
        True if object exist,
        False else
        """
        logging.debug("Read {x.__class__.__name__} [{x.name}]".format(x=self))
        request_url = self._artifactory.drive + "/api/{uri}".format(uri=self._uri)
        r = self._session.get(request_url, auth=self._auth)
        if 404 == r.status_code or 400 == r.status_code:
            logging.debug(
                "{x.__class__.__name__} [{x.name}] does not exist".format(x=self)
            )
            return False
        else:
            logging.debug("{x.__class__.__name__} [{x.name}] exist".format(x=self))
            r.raise_for_status()
            response = r.json()
            self.raw = response
            tokens = response.get("tokens")

            for token in tokens:
                key = token.pop("token_id")
                if key:
                    self.tokens[key].update(token)

    def delete(self):
        """
        POST security/token/revoke
        revoke (calling it deletion to be consistent with other classes) a token
        """
        logging.debug("Delete {x.__class__.__name__} [{x.name}]".format(x=self))
        request_url = self._artifactory.drive + "/api/{uri}".format(
            uri=self._uri + "/revoke"
        )
        payload = self._prepare_deletion()

        r = self._session.post(request_url, data=payload, auth=self._auth)
        r.raise_for_status()
        rest_delay()<|MERGE_RESOLUTION|>--- conflicted
+++ resolved
@@ -381,15 +381,12 @@
     GRADLE = "gradle"
     HELM = "helm"
     IVY = "ivy"
-<<<<<<< HEAD
     MAVEN = "maven"
-=======
     SBT = "sbt"
     HELM = "helm"
     RPM = "rpm"
     NUGET = "nuget"
     GEMS = "gems"
->>>>>>> 6c06397e
     NPM = "npm"
     NUGET = "nuget"
     PUPPET = "puppet"
